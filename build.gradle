--- conflicted
+++ resolved
@@ -11,11 +11,7 @@
     id 'signing'
 }
 
-<<<<<<< HEAD
 def jarVersion = "2.30.0"
-=======
-def jarVersion = "3.0.0"
->>>>>>> 094a74ce
 group = 'io.nats'
 
 def isMerge = System.getenv("BUILD_EVENT") == "push"
